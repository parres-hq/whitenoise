--- conflicted
+++ resolved
@@ -13,11 +13,7 @@
     create_identity, get_current_identity, get_identities, login, logout, set_current_identity,
     nip04_decrypt,
 };
-<<<<<<< HEAD
 use crate::nostr::{get_contacts, init_nostr_for_pubkey};
-=======
-use crate::nostr::init_nostr_with_pubkey;
->>>>>>> 954e5978
 use anyhow::{Context, Result};
 use std::path::PathBuf;
 use std::sync::{Arc, Mutex};
@@ -33,7 +29,6 @@
 /// Initialize the app state
 /// This will create or reuse a local embedded database
 /// AppSettings will be loaded from the database or defaulted if none exists
-<<<<<<< HEAD
 async fn init_app_state(databse_path: PathBuf) -> Result<AppState> {
     let db = Database::new(databse_path)?;
     let settings =
@@ -46,16 +41,6 @@
     Ok(AppState {
         db: Arc::new(db),
         settings: Arc::new(Mutex::new(settings)),
-=======
-fn init_app_state(databse_path: PathBuf, app_handle: tauri::AppHandle) -> Result<AppState> {
-    let db = Database::new(databse_path)?;
-    let settings =
-        AppSettings::from_database(&db).context("Couldn't load settings from database")?;
-    Ok(AppState {
-        db: Arc::new(db),
-        settings: Arc::new(Mutex::new(settings)),
-        app_handle,
->>>>>>> 954e5978
     })
 }
 
@@ -63,7 +48,6 @@
 pub fn run() {
     tauri::Builder::default()
         .setup(|app| {
-<<<<<<< HEAD
             tauri::async_runtime::block_on(async move {
                 let app_handle = app.handle();
                 let app_data_dir = app_handle
@@ -79,19 +63,6 @@
                 app.manage(app_state);
                 Ok(())
             })
-=======
-            let app_handle = app.handle();
-            let app_data_dir = app_handle
-                .clone()
-                .path()
-                .app_data_dir()
-                .expect("Failed to get app data dir");
-            println!("App data dir: {:?}", app_data_dir);
-            let app_state = init_app_state(app_data_dir, app_handle.clone())?;
-            // TODO: We should handle errors here and retry or send an event to the frontend for display.
-            app.manage(app_state);
-            Ok(())
->>>>>>> 954e5978
         })
         .plugin(tauri_plugin_shell::init())
         .plugin(tauri_plugin_store::Builder::new().build())
@@ -102,11 +73,8 @@
             get_current_identity,
             set_current_identity,
             create_identity,
-<<<<<<< HEAD
             get_contacts,
-=======
             nip04_decrypt,
->>>>>>> 954e5978
             delete_app_data,
         ])
         .run(tauri::generate_context!())
