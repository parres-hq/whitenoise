--- conflicted
+++ resolved
@@ -1,8 +1,4 @@
-<<<<<<< HEAD
-import type { ChatState, Message, ReactionSummary } from "$lib/types/chat";
-=======
 import type { ChatState } from "$lib/types/chat";
->>>>>>> 984c11fc
 import type { NEvent, NostrMlsGroup, NostrMlsGroupWithRelays } from "$lib/types/nostr";
 import { NostrMlsGroupType } from "$lib/types/nostr";
 import * as tauri from "@tauri-apps/api/core";
@@ -13,13 +9,8 @@
 
 vi.spyOn(tauri, "invoke").mockImplementation(async () => null);
 
-<<<<<<< HEAD
-const testAccount: Account = {
-    pubkey: "test-pubkey",
-=======
 const userAccount: Account = {
     pubkey: "user-pubkey",
->>>>>>> 984c11fc
     metadata: {},
     nostr_relays: [],
     inbox_relays: [],
@@ -52,11 +43,7 @@
 
     return {
         id,
-<<<<<<< HEAD
-        pubkey: "test-pubkey",
-=======
         pubkey: "user-pubkey",
->>>>>>> 984c11fc
         kind: 9,
         content,
         created_at: createdAt,
@@ -79,11 +66,7 @@
         created_at: createdAt,
         tags: [
             ["e", targetId],
-<<<<<<< HEAD
-            ["p", "test-pubkey"],
-=======
             ["p", "user-pubkey"],
->>>>>>> 984c11fc
         ],
         sig: "test-sig",
     };
@@ -92,11 +75,7 @@
 const createDeletionEvent = (id: string, targetId: string, createdAt: number): NEvent => {
     return {
         id,
-<<<<<<< HEAD
-        pubkey: "test-pubkey",
-=======
         pubkey: "user-pubkey",
->>>>>>> 984c11fc
         kind: 5,
         content: "",
         created_at: createdAt,
@@ -111,11 +90,7 @@
         nostr_group_id: "test-group-id",
         name: "Test Group",
         description: "A test group",
-<<<<<<< HEAD
-        admin_pubkeys: ["test-pubkey"],
-=======
         admin_pubkeys: ["user-pubkey"],
->>>>>>> 984c11fc
         last_message_at: Date.now(),
         last_message_id: "last-message-id",
         group_type: NostrMlsGroupType.Group,
@@ -128,11 +103,7 @@
 
     beforeEach(() => {
         originalAccount = get(activeAccount);
-<<<<<<< HEAD
-        activeAccount.set(testAccount);
-=======
         activeAccount.set(userAccount);
->>>>>>> 984c11fc
         vi.clearAllMocks();
         vi.spyOn(tauri, "invoke").mockImplementation(async () => null);
         chatStore = createChatStore();
@@ -140,11 +111,7 @@
 
     afterEach(() => {
         activeAccount.set(originalAccount);
-<<<<<<< HEAD
-        vi.clearAllMocks();
-=======
         vi.restoreAllMocks();
->>>>>>> 984c11fc
     });
 
     describe("handleEvent", () => {
@@ -158,11 +125,7 @@
                 expect(state.messages).toEqual([
                     {
                         id: "msg-1",
-<<<<<<< HEAD
-                        pubkey: "test-pubkey",
-=======
                         pubkey: "user-pubkey",
->>>>>>> 984c11fc
                         replyToId: undefined,
                         content: "Hello world",
                         createdAt: 1000,
@@ -190,11 +153,7 @@
                     expect(state.messages).toEqual([
                         {
                             id: "msg-1",
-<<<<<<< HEAD
-                            pubkey: "test-pubkey",
-=======
                             pubkey: "user-pubkey",
->>>>>>> 984c11fc
                             replyToId: undefined,
                             content: "Hello world",
                             createdAt: 1000,
@@ -237,11 +196,7 @@
 
                         expect(paymentMessage).toEqual({
                             id: "msg-2",
-<<<<<<< HEAD
-                            pubkey: "test-pubkey",
-=======
                             pubkey: "user-pubkey",
->>>>>>> 984c11fc
                             replyToId: "msg-1",
                             content: "",
                             createdAt: 2000,
@@ -275,11 +230,7 @@
                         const invoiceMessage = chatStore.findMessage("msg-1");
                         expect(invoiceMessage).toEqual({
                             id: "msg-1",
-<<<<<<< HEAD
-                            pubkey: "test-pubkey",
-=======
                             pubkey: "user-pubkey",
->>>>>>> 984c11fc
                             replyToId: undefined,
                             content: "Hello world",
                             createdAt: 1000,
@@ -307,11 +258,7 @@
                         expect(state.messages).toEqual([
                             {
                                 id: "msg-1",
-<<<<<<< HEAD
-                                pubkey: "test-pubkey",
-=======
                                 pubkey: "user-pubkey",
->>>>>>> 984c11fc
                                 replyToId: undefined,
                                 content: "Hello world",
                                 createdAt: 1000,
@@ -338,21 +285,14 @@
                 const reactionEvent = createReactionEvent("reaction-1", "👍", 1000, "msg-1");
                 chatStore.handleEvent(reactionEvent);
                 const message = chatStore.findMessage("msg-1");
-<<<<<<< HEAD
-                expect(message!.reactions).toEqual([
-=======
                 expect(message?.reactions).toEqual([
->>>>>>> 984c11fc
                     {
                         id: "reaction-1",
                         pubkey: "other-pubkey",
                         content: "👍",
                         targetId: "msg-1",
                         createdAt: 1000,
-<<<<<<< HEAD
-=======
                         isMine: false,
->>>>>>> 984c11fc
                         event: reactionEvent,
                     },
                 ]);
@@ -402,11 +342,7 @@
             expect(state.messages).toEqual([
                 {
                     id: "msg-1",
-<<<<<<< HEAD
-                    pubkey: "test-pubkey",
-=======
                     pubkey: "user-pubkey",
->>>>>>> 984c11fc
                     replyToId: undefined,
                     content: "First message",
                     createdAt: 1000,
@@ -417,10 +353,7 @@
                             content: "👍",
                             targetId: "msg-1",
                             createdAt: 1500,
-<<<<<<< HEAD
-=======
                             isMine: false,
->>>>>>> 984c11fc
                             event: reactionEvent,
                         },
                     ],
@@ -432,11 +365,7 @@
                 },
                 {
                     id: "msg-2",
-<<<<<<< HEAD
-                    pubkey: "test-pubkey",
-=======
                     pubkey: "user-pubkey",
->>>>>>> 984c11fc
                     replyToId: undefined,
                     content: "Second message",
                     createdAt: 2500,
@@ -461,11 +390,7 @@
             expect(get(chatStore).messages).toHaveLength(0);
         });
 
-<<<<<<< HEAD
-        it("clears reactions", () => {
-=======
         it("clears messages reactions", () => {
->>>>>>> 984c11fc
             const messageEvent = createMessageEvent("msg-1", "Hello world", 1000);
             chatStore.handleEvent(messageEvent);
             const reactionEvent = createReactionEvent("reaction-1", "👍", 1500, "msg-1");
@@ -478,8 +403,6 @@
             expect(newMessage?.reactions).toEqual([]);
         });
 
-<<<<<<< HEAD
-=======
         it("clears reactions", () => {
             const messageEvent = createMessageEvent("msg-1", "Hello world", 1000);
             chatStore.handleEvent(messageEvent);
@@ -492,7 +415,6 @@
             expect(chatStore.findReaction("reaction-1")).toBeUndefined();
         });
 
->>>>>>> 984c11fc
         it("clears deletions", () => {
             const messageEvent = createMessageEvent("msg-1", "Hello world", 1000);
             chatStore.handleEvent(messageEvent);
@@ -512,11 +434,7 @@
             const message = chatStore.findMessage("msg-1");
             expect(message).toEqual({
                 id: "msg-1",
-<<<<<<< HEAD
-                pubkey: "test-pubkey",
-=======
                 pubkey: "user-pubkey",
->>>>>>> 984c11fc
                 replyToId: undefined,
                 content: "Hello world",
                 createdAt: 1000,
@@ -536,8 +454,6 @@
         });
     });
 
-<<<<<<< HEAD
-=======
     describe("findReaction", () => {
         it("finds a reaction by id", () => {
             const messageEvent = createMessageEvent("msg-1", "Hello world", 1000);
@@ -563,7 +479,6 @@
         });
     });
 
->>>>>>> 984c11fc
     describe("findReplyToMessage", () => {
         it("finds the parent message of a reply", () => {
             const parentMessageEvent = createMessageEvent("parent-msg", "Parent message", 1000);
@@ -576,19 +491,12 @@
             );
             chatStore.handleEvent(replyMessageEvent);
             const replyMessage = chatStore.findMessage("reply-msg");
-<<<<<<< HEAD
-=======
             // biome-ignore lint/style/noNonNullAssertion: This is a test file where we control the data
->>>>>>> 984c11fc
             const parentMessage = chatStore.findReplyToMessage(replyMessage!);
 
             expect(parentMessage).toEqual({
                 id: "parent-msg",
-<<<<<<< HEAD
-                pubkey: "test-pubkey",
-=======
                 pubkey: "user-pubkey",
->>>>>>> 984c11fc
                 replyToId: undefined,
                 content: "Parent message",
                 createdAt: 1000,
@@ -605,10 +513,7 @@
             const messageEvent = createMessageEvent("msg-1", "Hello world", 1000);
             chatStore.handleEvent(messageEvent);
             const message = chatStore.findMessage("msg-1");
-<<<<<<< HEAD
-=======
             // biome-ignore lint/style/noNonNullAssertion: This is a test file where we control the data
->>>>>>> 984c11fc
             const replyToMessage = chatStore.findReplyToMessage(message!);
 
             expect(replyToMessage).toBeUndefined();
@@ -624,10 +529,7 @@
             chatStore.handleEvent(replyMessageEvent);
             const replyMessage = chatStore.findMessage("reply-msg");
 
-<<<<<<< HEAD
-=======
             // biome-ignore lint/style/noNonNullAssertion: This is a test file where we control the data
->>>>>>> 984c11fc
             expect(chatStore.findReplyToMessage(replyMessage!)).toBeUndefined();
         });
     });
@@ -643,7 +545,6 @@
                 createReactionEvent("reaction-3", "❤️", 3000, "msg-1"),
             ]);
             const summary = chatStore.getMessageReactionsSummary("msg-1");
-<<<<<<< HEAD
 
             expect(summary).toEqual([
                 {
@@ -664,226 +565,6 @@
                 createReactionEvent("reaction-2", "👍", 2000, "msg-1"),
                 createReactionEvent("reaction-3", "❤️", 3000, "msg-1"),
                 createDeletionEvent("deletion-1", "reaction-1", 3000),
-            ]);
-            const summary = chatStore.getMessageReactionsSummary("msg-1");
-
-            expect(summary).toEqual([
-                {
-                    emoji: "👍",
-                    count: 1,
-=======
-
-            expect(summary).toEqual([
-                {
-                    emoji: "👍",
-                    count: 2,
->>>>>>> 984c11fc
-                },
-                {
-                    emoji: "❤️",
-                    count: 1,
-                },
-            ]);
-        });
-
-<<<<<<< HEAD
-        it("when all reactions are deleted, returns an empty array", () => {
-=======
-        it("excludes deleted reactions from the summary", () => {
->>>>>>> 984c11fc
-            chatStore.handleEvents([
-                createMessageEvent("msg-1", "Hello world", 1000),
-                createReactionEvent("reaction-1", "👍", 1000, "msg-1"),
-                createReactionEvent("reaction-2", "👍", 2000, "msg-1"),
-                createReactionEvent("reaction-3", "❤️", 3000, "msg-1"),
-                createDeletionEvent("deletion-1", "reaction-1", 3000),
-<<<<<<< HEAD
-                createDeletionEvent("deletion-2", "reaction-2", 3500),
-                createDeletionEvent("deletion-3", "reaction-3", 4000),
-            ]);
-            const summary = chatStore.getMessageReactionsSummary("msg-1");
-            expect(summary).toEqual([]);
-        });
-    });
-
-    describe("hasReactions", () => {
-        it("returns true for a message with active reactions", () => {
-            const messageEvent = createMessageEvent("msg-1", "Hello world", 1000);
-            chatStore.handleEvent(messageEvent);
-            const reactionEvent = createReactionEvent("reaction-1", "👍", 2000, "msg-1");
-            chatStore.handleEvent(reactionEvent);
-
-            const message = chatStore.findMessage("msg-1")!;
-            expect(chatStore.hasReactions(message)).toBe(true);
-        });
-
-        it("returns false for a message with no reactions", () => {
-            const messageEvent = createMessageEvent("msg-1", "Hello world", 1000);
-            chatStore.handleEvent(messageEvent);
-
-            const message = chatStore.findMessage("msg-1")!;
-            expect(chatStore.hasReactions(message)).toBe(false);
-        });
-
-        it("returns false when all reactions are deleted", () => {
-            chatStore.handleEvents([
-                createMessageEvent("msg-1", "Hello world", 1000),
-                createReactionEvent("reaction-1", "👍", 2000, "msg-1"),
-                createDeletionEvent("deletion-1", "reaction-1", 3000),
-            ]);
-
-            const message = chatStore.findMessage("msg-1")!;
-            expect(chatStore.hasReactions(message)).toBe(false);
-        });
-
-        it("returns true when some reactions remain after deletions", () => {
-            chatStore.handleEvents([
-                createMessageEvent("msg-1", "Hello world", 1000),
-                createReactionEvent("reaction-1", "👍", 2000, "msg-1"),
-                createReactionEvent("reaction-2", "❤️", 3000, "msg-1"),
-                createDeletionEvent("deletion-1", "reaction-1", 4000),
-            ]);
-
-            const message = chatStore.findMessage("msg-1")!;
-            expect(chatStore.hasReactions(message)).toBe(true);
-        });
-    });
-
-    describe("sendReaction", () => {
-        it("calls the expected tauri command and handles the response", async () => {
-            const messageEvent = createMessageEvent("msg-1", "Hello world", 1000);
-            chatStore.handleEvent(messageEvent);
-            const reactionResponse: NEvent = {
-                id: "reaction-1",
-                pubkey: "test-pubkey",
-                kind: 7,
-                content: "👍",
-                created_at: 1001,
-                tags: [
-                    ["e", "msg-1"],
-                    ["p", "test-pubkey"],
-                ],
-                sig: "test-sig",
-            };
-
-            vi.spyOn(tauri, "invoke").mockResolvedValueOnce(reactionResponse);
-            const group = createTestGroup();
-            const result = await chatStore.sendReaction(group, "👍", "msg-1");
-            expect(tauri.invoke).toHaveBeenCalledWith("send_mls_message", {
-                group,
-                message: "👍",
-                kind: 7,
-                tags: [
-                    ["e", "msg-1"],
-                    ["p", "test-pubkey"],
-                ],
-            });
-            expect(result).toEqual(reactionResponse);
-        });
-
-        it("returns null if message is not found", async () => {
-            const group = createTestGroup();
-            const result = await chatStore.sendReaction(group, "👍", "non-existent");
-
-            expect(result).toBeNull();
-            expect(tauri.invoke).not.toHaveBeenCalled();
-        });
-    });
-
-    describe("deleteMessage", () => {
-        it("calls the expected tauri command and handles the response", async () => {
-            const messageEvent = createMessageEvent("msg-1", "Hello world", 1000);
-            chatStore.handleEvent(messageEvent);
-            const deletionResponse: NEvent = {
-                id: "deletion-1",
-                pubkey: "test-pubkey",
-                kind: 5,
-                content: "",
-                created_at: 1002,
-                tags: [["e", "msg-1"]],
-                sig: "test-sig",
-            };
-
-            vi.spyOn(tauri, "invoke").mockResolvedValueOnce(deletionResponse);
-            const group = createTestGroup();
-            const result = await chatStore.deleteMessage(group, "msg-1");
-            expect(tauri.invoke).toHaveBeenCalledWith("delete_message", {
-                group,
-                messageId: "msg-1",
-            });
-            expect(result).toEqual(deletionResponse);
-        });
-
-        it("returns null if message is not found", async () => {
-            const group = createTestGroup();
-            const result = await chatStore.deleteMessage(group, "non-existent");
-
-            expect(result).toBeNull();
-            expect(tauri.invoke).not.toHaveBeenCalled();
-        });
-    });
-
-    describe("payLightningInvoice", () => {
-        it("calls the expected tauri command and handles the payment response", async () => {
-            const invoiceMessageEvent = createMessageEvent("msg-1", "Hello world", 1000);
-            invoiceMessageEvent.tags.push([
-                "bolt11",
-                "lntbs210n1pnu7rc4dqqnp4qg094pqgshvyfsltrck5lkdw5negkn3zwe36ukdf8zhwfc2h5ay6spp5rfrpyaypdh8jpw2vptz5zrna7k68zz4npl7nrjdxqav2zfeu02cqsp5qw2sue0k56dytxvn7fnyl3jn044u6xawc7gzkxh65ftfnkyf5tds9qyysgqcqpcxqyz5vqs24aglvyr5k79da9aparklu7dr767krnapz7f9zp85mjd29m747quzpkg6x5hk42xt6z5eell769emk9mvr4wt8ftwz08nenx2fnl7cpfv0cte",
-                "21000",
-                "Bitdevs pizza",
-            ]);
-            chatStore.handleEvent(invoiceMessageEvent);
-            const invoiceMessage = chatStore.findMessage("msg-1")!;
-            expect(invoiceMessage.lightningInvoice).toEqual({
-                invoice:
-                    "lntbs210n1pnu7rc4dqqnp4qg094pqgshvyfsltrck5lkdw5negkn3zwe36ukdf8zhwfc2h5ay6spp5rfrpyaypdh8jpw2vptz5zrna7k68zz4npl7nrjdxqav2zfeu02cqsp5qw2sue0k56dytxvn7fnyl3jn044u6xawc7gzkxh65ftfnkyf5tds9qyysgqcqpcxqyz5vqs24aglvyr5k79da9aparklu7dr767krnapz7f9zp85mjd29m747quzpkg6x5hk42xt6z5eell769emk9mvr4wt8ftwz08nenx2fnl7cpfv0cte",
-                amount: 21,
-                description: "Bitdevs pizza",
-                isPaid: false,
-            });
-            const paymentResponse: NEvent = {
-                id: "payment-1",
-                pubkey: "test-pubkey",
-                kind: 9,
-                content: "Payment sent",
-                created_at: 1002,
-                tags: [
-                    ["q", "msg-1", "test-relay", "test-pubkey"],
-                    ["preimage", "test-preimage"],
-                ],
-                sig: "test-sig",
-            };
-
-            vi.spyOn(tauri, "invoke").mockResolvedValueOnce(paymentResponse);
-
-            const groupWithRelays: NostrMlsGroupWithRelays = {
-                group: createTestGroup(),
-                relays: ["test-relay"],
-            };
-
-            const result = await chatStore.payLightningInvoice(groupWithRelays, invoiceMessage);
-
-            expect(tauri.invoke).toHaveBeenCalledWith("pay_invoice", {
-                group: groupWithRelays.group,
-                tags: [["q", "msg-1", "test-relay", "test-pubkey"]],
-                bolt11: "lntbs210n1pnu7rc4dqqnp4qg094pqgshvyfsltrck5lkdw5negkn3zwe36ukdf8zhwfc2h5ay6spp5rfrpyaypdh8jpw2vptz5zrna7k68zz4npl7nrjdxqav2zfeu02cqsp5qw2sue0k56dytxvn7fnyl3jn044u6xawc7gzkxh65ftfnkyf5tds9qyysgqcqpcxqyz5vqs24aglvyr5k79da9aparklu7dr767krnapz7f9zp85mjd29m747quzpkg6x5hk42xt6z5eell769emk9mvr4wt8ftwz08nenx2fnl7cpfv0cte",
-            });
-
-            expect(result).toEqual(paymentResponse);
-        });
-        it("returns null if message has no lightning invoice", async () => {
-            const messageEvent = createMessageEvent("msg-1", "Hello world", 1000);
-            chatStore.handleEvent(messageEvent);
-
-            const groupWithRelays = {
-                group: createTestGroup(),
-                relays: ["test-relay"],
-            };
-
-            const message = chatStore.findMessage("msg-1")!;
-
-            const result = await chatStore.payLightningInvoice(groupWithRelays, message);
-=======
             ]);
             const summary = chatStore.getMessageReactionsSummary("msg-1");
 
@@ -1214,22 +895,10 @@
         it("returns null if message is not found", async () => {
             const group = createTestGroup();
             const result = await chatStore.deleteMessage(group, "non-existent");
->>>>>>> 984c11fc
 
             expect(result).toBeNull();
             expect(tauri.invoke).not.toHaveBeenCalled();
         });
-<<<<<<< HEAD
-
-        it("updates lightning invoice to paid after successful payment", async () => {
-            const messageEvent = createMessageEvent("msg-1", "Please pay me", 1000);
-            messageEvent.tags.push(["bolt11", "lnbc123456789", "21000", "Test payment"]);
-            chatStore.handleEvent(messageEvent);
-
-            const paymentResponse: NEvent = {
-                id: "payment-1",
-                pubkey: "test-pubkey",
-=======
     });
 
     describe("payLightningInvoice", () => {
@@ -1253,24 +922,16 @@
             const paymentResponse: NEvent = {
                 id: "payment-1",
                 pubkey: "user-pubkey",
->>>>>>> 984c11fc
                 kind: 9,
                 content: "Payment sent",
                 created_at: 1002,
                 tags: [
-<<<<<<< HEAD
-                    ["q", "msg-1", "test-relay", "test-pubkey"],
-=======
                     ["q", "msg-1", "test-relay", "user-pubkey"],
->>>>>>> 984c11fc
                     ["preimage", "test-preimage"],
                 ],
                 sig: "test-sig",
             };
 
-<<<<<<< HEAD
-            vi.spyOn(tauri, "invoke").mockResolvedValueOnce(paymentResponse);
-=======
             vi.spyOn(tauri, "invoke").mockImplementation(async () => paymentResponse);
 
             const groupWithRelays: NostrMlsGroupWithRelays = {
@@ -1293,7 +954,6 @@
         it("returns null if message has no lightning invoice", async () => {
             const messageEvent = createMessageEvent("msg-1", "Hello world", 1000);
             chatStore.handleEvent(messageEvent);
->>>>>>> 984c11fc
 
             const groupWithRelays = {
                 group: createTestGroup(),
@@ -1301,12 +961,6 @@
             };
 
             const message = chatStore.findMessage("msg-1");
-<<<<<<< HEAD
-            await chatStore.payLightningInvoice(groupWithRelays, message!);
-            const updatedMessage = chatStore.findMessage("msg-1")!;
-
-            expect(updatedMessage.lightningInvoice!.isPaid).toBe(true);
-=======
             // biome-ignore lint/style/noNonNullAssertion: This is a test file where we control the data
             const result = await chatStore.payLightningInvoice(groupWithRelays, message!);
 
@@ -1344,7 +998,6 @@
             await chatStore.payLightningInvoice(groupWithRelays, message!);
             const updatedMessage = chatStore.findMessage("msg-1");
             expect(updatedMessage?.lightningInvoice?.isPaid).toBe(true);
->>>>>>> 984c11fc
         });
     });
 
