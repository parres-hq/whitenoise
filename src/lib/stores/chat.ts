--- conflicted
+++ resolved
@@ -2,13 +2,8 @@
     ChatState,
     DeletionsMap,
     Message,
-<<<<<<< HEAD
-    MessagesMapMap,
-    Reaction
-=======
     MessagesMap,
     Reaction,
->>>>>>> 984c11fc
     ReactionSummary,
     ReactionsMap,
 } from "$lib/types/chat";
@@ -35,11 +30,7 @@
         return Array.from($messagesMap.values()).sort((a, b) => a.createdAt - b.createdAt);
     });
 
-<<<<<<< HEAD
-    const { subscribe, set, update } = writable<ChatState>({
-=======
     const { subscribe, update } = writable<ChatState>({
->>>>>>> 984c11fc
         messages: get(messages),
         handleEvent,
         handleEvents,
@@ -199,15 +190,12 @@
         const replyToId = message.replyToId;
         if (replyToId) return findMessage(replyToId);
     }
-<<<<<<< HEAD
-=======
 
     /**
      * Checks if an event has been deleted
      * @param {string} eventId - The ID of the event to check
      * @returns {boolean} True if the event has been deleted, false otherwise
      */
->>>>>>> 984c11fc
     function isDeleted(eventId: string): boolean {
         const deletions = get(deletionsMap);
         return deletions.has(eventId);
@@ -240,14 +228,11 @@
         return reactionsSummary.length > 0;
     }
 
-<<<<<<< HEAD
-=======
     /**
      * Checks if a message can be deleted by the current user
      * @param {string} messageId - The ID of the message to check
      * @returns {boolean} True if the message can be deleted, false otherwise
      */
->>>>>>> 984c11fc
     function isMessageDeletable(messageId: string): boolean {
         const message = findMessage(messageId);
         if (!message || message.lightningPayment || isDeleted(messageId)) return false;
@@ -280,8 +265,6 @@
         const message = findMessage(messageId);
         if (!message) return null;
 
-<<<<<<< HEAD
-=======
         const existingReaction = findMyMessageReaction(message, content);
 
         if (existingReaction) {
@@ -302,7 +285,6 @@
         message: Message,
         content: string
     ): Promise<NEvent | null> {
->>>>>>> 984c11fc
         const tags = [
             ["e", message.id],
             ["p", message.pubkey],
