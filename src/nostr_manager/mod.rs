use std::pin::Pin;
use std::time::Duration;

use ::rand::RngCore;
use futures::Stream;
use nostr_sdk::prelude::*;
use thiserror::Error;
use tokio::sync::mpsc::Sender;

// use crate::media::blossom::BlossomClient;
use crate::{
    types::ProcessableEvent,
    whitenoise::{database::DatabaseError, event_tracker::EventTracker},
};

pub mod parser;
pub mod publisher;
pub mod query;
pub mod subscriptions;
pub mod utils;

#[derive(Error, Debug)]
pub enum NostrManagerError {
    #[error("Whitenoise Instance Error: {0}")]
    WhitenoiseInstance(String),
    #[error("Client Error: {0}")]
    Client(#[from] nostr_sdk::client::Error),
    #[error("Database Error: {0}")]
    Database(#[from] DatabaseError),
    #[error("Signer Error: {0}")]
    Signer(#[from] nostr_sdk::signer::SignerError),
    #[error("Error with secrets store: {0}")]
    SecretsStoreError(String),
    #[error("Failed to queue event: {0}")]
    FailedToQueueEvent(String),
    #[error("Failed to shutdown event processor: {0}")]
    FailedToShutdownEventProcessor(String),
    #[error("Account error: {0}")]
    AccountError(String),
    #[error("Failed to connect to any relays")]
    NoRelayConnections,
    #[error("Nostr Event error: {0}")]
    NostrEventBuilderError(#[from] nostr_sdk::event::builder::Error),
    #[error("Serialization error: {0}")]
    SerializationError(#[from] serde_json::Error),
    #[error("Event processing error: {0}")]
    EventProcessingError(String),
    #[error("Failed to track published event: {0}")]
    FailedToTrackPublishedEvent(String),
}

#[derive(Clone)]
pub struct NostrManager {
    pub(crate) client: Client,
    session_salt: [u8; 16],
    timeout: Duration,
    pub(crate) event_tracker: std::sync::Arc<dyn EventTracker>,
    signer_lock: std::sync::Arc<tokio::sync::Mutex<()>>,
    // blossom: BlossomClient,
}

pub type Result<T> = std::result::Result<T, NostrManagerError>;

/// Container for different types of event streams fetched during user data synchronization.
/// Each stream contains events of a specific type that need to be processed separately.
pub struct UserEventStreams {
    /// Stream of metadata events (kind 0) for the account and contacts
    pub metadata_events: Pin<Box<dyn Stream<Item = Event> + Send>>,
    /// Stream of relay list events (kinds 10002, 10050, 10051)
    pub relay_events: Pin<Box<dyn Stream<Item = Event> + Send>>,
    /// Stream of contact list events (kind 3) for the account
    pub contact_list_events: Pin<Box<dyn Stream<Item = Event> + Send>>,
    /// Stream of gift wrap events (kind 1059) directed to the account
    pub giftwrap_events: Pin<Box<dyn Stream<Item = Event> + Send>>,
    /// Stream of group message events (kind 444) for specified groups
    pub group_messages: Pin<Box<dyn Stream<Item = Event> + Send>>,
}

impl NostrManager {
    /// Default timeout for client requests
    pub(crate) fn default_timeout() -> Duration {
        Duration::from_secs(5)
    }
    /// Create a new Nostr manager
    ///
    /// # Arguments
    ///
    /// * `event_sender` - Channel sender for forwarding events to Whitenoise for processing
    /// * `timeout` - Timeout for client requests
    pub(crate) async fn new(
        event_sender: Sender<crate::types::ProcessableEvent>,
        event_tracker: std::sync::Arc<dyn EventTracker>,
        timeout: Duration,
    ) -> Result<Self> {
        let opts = ClientOptions::default();

        let client = { Client::builder().opts(opts).build() };

        // Generate a random session salt
        let mut session_salt = [0u8; 16];
        ::rand::rng().fill_bytes(&mut session_salt);

        // Set up notification handler with error handling
        tracing::debug!(
            target: "whitenoise::nostr_manager::new",
            "Setting up notification handler..."
        );

        // Spawn notification handler in a background task to prevent blocking
        let client_clone = client.clone();
        let event_sender_clone = event_sender.clone();
        tokio::spawn(async move {
            if let Err(e) = client_clone
                .handle_notifications(move |notification| {
                    let sender = event_sender_clone.clone();
                    async move {
                        match notification {
                            RelayPoolNotification::Message { relay_url, message } => {
                                // Extract events and send to Whitenoise queue
                                match message {
                                    RelayMessage::Event { subscription_id, event } => {
                                        if let Err(_e) = sender
                                            .send(ProcessableEvent::new_nostr_event(
                                                event.as_ref().clone(),
                                                Some(subscription_id.to_string()),
                                            ))
                                            .await
                                        {
                                            // SendError only occurs when channel is closed, so exit gracefully
                                            tracing::debug!(
                                                target: "whitenoise::nostr_client::handle_notifications",
                                                "Event channel closed, exiting notification handler"
                                            );
                                            return Ok(true); // Exit notification loop
                                        }
                                    }
                                    _ => {
                                        // Handle other relay messages as before
                                        let message_str = match message {
                                            RelayMessage::Ok { .. } => "Ok".to_string(),
                                            RelayMessage::Notice { .. } => "Notice".to_string(),
                                            RelayMessage::Closed { .. } => "Closed".to_string(),
                                            RelayMessage::EndOfStoredEvents(_) => "EndOfStoredEvents".to_string(),
                                            RelayMessage::Auth { .. } => "Auth".to_string(),
                                            RelayMessage::Count { .. } => "Count".to_string(),
                                            RelayMessage::NegMsg { .. } => "NegMsg".to_string(),
                                            RelayMessage::NegErr { .. } => "NegErr".to_string(),
                                            _ => "Unknown".to_string(),
                                        };

                                        if let Err(_e) = sender
                                            .send(ProcessableEvent::RelayMessage(relay_url, message_str))
                                            .await
                                        {
                                            // SendError only occurs when channel is closed, so exit gracefully
                                            tracing::debug!(
                                                target: "whitenoise::nostr_client::handle_notifications",
                                                "Message channel closed, exiting notification handler"
                                            );
                                            return Ok(true); // Exit notification loop
                                        }
                                    }
                                }
                                Ok(false) // Continue processing notifications
                            }
                            RelayPoolNotification::Shutdown => {
                                tracing::debug!(
                                    target: "whitenoise::nostr_client::handle_notifications",
                                    "Relay pool shutdown"
                                );
                                Ok(true) // Exit notification loop
                            }
                            _ => {
                                // Ignore other notification types
                                Ok(false) // Continue processing notifications
                            }
                        }
                    }
                })
                .await
            {
                tracing::error!(
                    target: "whitenoise::nostr_client::handle_notifications",
                    "Notification handler error: {:?}",
                    e
                );
            }
        });

        tracing::debug!(
            target: "whitenoise::nostr_manager::new",
            "NostrManager initialization completed"
        );

        Ok(Self {
            client,
            session_salt,
            timeout,
            event_tracker,
            signer_lock: std::sync::Arc::new(tokio::sync::Mutex::new(())),
        })
    }

    /// Reusable helper to execute operations with a temporary signer.
    ///
    /// This helper ensures that the signer is always unset after the operation completes,
    /// even if the operation returns early or encounters an error.
    async fn with_signer<F, Fut, T>(&self, signer: impl NostrSigner + 'static, f: F) -> Result<T>
    where
        F: FnOnce() -> Fut,
        Fut: std::future::Future<Output = Result<T>> + Send,
    {
        let _guard = self.signer_lock.lock().await;
        self.client.set_signer(signer).await;
        let result = f().await;
        self.client.unset_signer().await;
        result
    }

    /// Sets up account subscriptions using a temporary signer.
    ///
    /// This method allows setting up subscriptions with a signer that is only used for this specific operation.
    /// The signer is set before subscription setup and unset immediately after.
    pub(crate) async fn setup_account_subscriptions_with_signer(
        &self,
        pubkey: PublicKey,
        user_relays: &[RelayUrl],
        inbox_relays: &[RelayUrl],
        group_relays: &[RelayUrl],
        nostr_group_ids: &[String],
        signer: impl NostrSigner + 'static,
    ) -> Result<()> {
        tracing::debug!(
            target: "whitenoise::nostr_manager::setup_account_subscriptions_with_signer",
            "Setting up account subscriptions with signer"
        );
        self.with_signer(signer, || async {
            self.setup_account_subscriptions(
                pubkey,
                user_relays,
                inbox_relays,
                group_relays,
                nostr_group_ids,
                None,
            )
            .await
        })
        .await
    }

    pub(crate) async fn setup_group_messages_subscriptions_with_signer(
        &self,
        pubkey: PublicKey,
        group_relays: &[RelayUrl],
        nostr_group_ids: &[String],
        signer: impl NostrSigner + 'static,
    ) -> Result<()> {
        tracing::debug!(
            target: "whitenoise::nostr_manager::setup_group_messages_subscriptions_with_signer",
            "Setting up group messages subscriptions with signer"
        );
        self.with_signer(signer, || async {
            self.ensure_relays_connected(group_relays).await?;
            self.setup_group_messages_subscription(pubkey, nostr_group_ids, group_relays, None)
                .await
        })
        .await
    }

    /// Updates account subscriptions by clearing from all relays first, then setting up new ones.
    ///
    /// This is necessary when relay sets change, as NIP-01 automatic replacement only works
    /// within the same relay. Without explicit cleanup, old relays would keep orphaned subscriptions.
    ///
    /// Uses a time buffer to prevent missing events during the update window.
    pub(crate) async fn update_account_subscriptions_with_signer(
        &self,
        pubkey: PublicKey,
        user_relays: &[RelayUrl],
        inbox_relays: &[RelayUrl],
        group_relays: &[RelayUrl],
        nostr_group_ids: &[String],
        signer: impl NostrSigner + 'static,
    ) -> Result<()> {
        tracing::debug!(
            target: "whitenoise::nostr_manager::update_account_subscriptions_with_signer",
            "Updating account subscriptions with cleanup for relay changes"
        );
        let buffer_time = Timestamp::now() - Duration::from_secs(10);
        self.unsubscribe_account_subscriptions(&pubkey).await?;
        self.with_signer(signer, || async {
            self.setup_account_subscriptions(
                pubkey,
                user_relays,
                inbox_relays,
                group_relays,
                nostr_group_ids,
                Some(buffer_time),
            )
            .await
        })
        .await
    }

    /// Ensures that the signer is unset and all subscriptions are cleared.
    pub(crate) async fn delete_all_data(&self) -> Result<()> {
        tracing::debug!(
            target: "whitenoise::nostr_manager::delete_all_data",
            "Deleting Nostr data"
        );
        self.client.unset_signer().await;
        self.client.unsubscribe_all().await;
        Ok(())
    }

    /// Expose session_salt for use in subscriptions
    pub(crate) fn session_salt(&self) -> &[u8; 16] {
        &self.session_salt
    }

    /// Retrieves the current connection status of a specific relay.
    ///
    /// This method queries the Nostr client's relay pool to get the current status
    /// of a relay connection. The status indicates whether the relay is connected,
    /// disconnected, connecting, or in an error state.
    ///
    /// # Arguments
    ///
    /// * `relay_url` - The `RelayUrl` of the relay to check the status for
    ///
    /// # Returns
    ///
    /// Returns `Ok(RelayStatus)` with the current status of the relay connection.
    /// The `RelayStatus` enum includes variants such as:
    /// - `Connected` - The relay is successfully connected and operational
    /// - `Disconnected` - The relay is not connected
    /// - `Connecting` - A connection attempt is in progress
    /// - Other status variants depending on the relay's state
    ///
    /// # Errors
    ///
    /// Returns a `NostrManagerError` if:
    /// - The relay URL is not found in the client's relay pool
    /// - There's an error retrieving the relay instance from the client
    /// - The client is in an invalid state
    pub(crate) async fn get_relay_status(&self, relay_url: &RelayUrl) -> Result<RelayStatus> {
        let relay = self.client.relay(relay_url).await?;
        Ok(relay.status())
    }

    /// Ensures that the client is connected to all the specified relay URLs.
    ///
    /// This method checks each relay URL in the provided list and adds it to the client's
    /// relay pool if it's not already connected. It then attempts to establish connections
    /// to any newly added relays.
    ///
    /// This is essential for subscription setup and event publishing to work correctly,
    /// as the nostr-sdk client needs to be connected to relays before it can subscribe
    /// to them or publish events to them.
    pub(crate) async fn ensure_relays_connected(&self, relay_urls: &[RelayUrl]) -> Result<()> {
        if relay_urls.is_empty() {
            return Ok(());
        }

        tracing::debug!(
            target: "whitenoise::nostr_manager::ensure_relays_connected",
            "Ensuring connection to {} relay URLs",
            relay_urls.len()
        );

        let relay_futures = relay_urls
            .iter()
            .map(|relay_url| self.ensure_relay_in_client(relay_url));
        futures::future::join_all(relay_futures).await;

        self.client.connect().await;

        tracing::debug!(
            target: "whitenoise::nostr_manager::ensure_relays_connected",
            "Relay connections ensuring completed"
        );

        Ok(())
    }

    /// Ensures that the client is connected to the specified relay URL.
    async fn ensure_relay_in_client(&self, relay_url: &RelayUrl) -> Result<()> {
        match self.client.relay(relay_url).await {
            Ok(_) => {
                tracing::debug!(
                    target: "whitenoise::nostr_manager::ensure_relays_connected",
                    "Relay {} already connected",
                    relay_url
                );
                Ok(())
            }
            Err(_) => {
                // Relay not found in client, add it
                tracing::debug!(
                    target: "whitenoise::nostr_manager::ensure_relays_connected",
                    "Adding new relay: {}",
                    relay_url
                );

                match self.client.add_relay(relay_url.clone()).await {
                    Ok(_) => {
                        tracing::debug!(
                            target: "whitenoise::nostr_manager::ensure_relays_connected",
                            "Successfully added relay: {}",
                            relay_url
                        );
                        Ok(())
                    }
                    Err(e) => {
                        tracing::warn!(
                            target: "whitenoise::nostr_manager::ensure_relays_connected",
                            "Failed to add relay {}: {}",
                            relay_url,
                            e
                        );
                        Err(NostrManagerError::Client(e))
                    }
                }
            }
        }
    }

    /// Fetches event streams for all user data types from the Nostr network.
    ///
    /// This method creates and returns streams for different types of events related to
    /// an account and their contacts. The streams can then be processed separately,
    /// allowing for better separation of concerns between data fetching and processing.
    ///
    /// # Data Types Fetched
    ///
    /// - **Metadata events** (kind 0): User profile information for the account and contacts
    /// - **Contact list events** (kind 3): Account's contact/follow list
    /// - **Relay list events** (kinds 10002, 10050, 10051): NIP-65 relay lists, inbox relays, and MLS key package relays
    /// - **Gift wrap events** (kind 1059): Private messages directed to the account
    /// - **Group messages** (kind 444): MLS group messages for specified groups since last sync
    ///
    /// # Arguments
    ///
    /// * `signer` - A Nostr signer implementation for authenticating with relays
    /// * `account` - The account to fetch data for (includes contact list lookup)
    /// * `group_ids` - Vector of hex-encoded group IDs to fetch group messages for
    ///
    /// # Returns
    ///
    /// Returns `UserEventStreams` containing separate streams for each event type.
    /// These streams can be processed independently.
    ///
    /// # Errors
    ///
    /// This method will return an error if:
    /// - Failed to get contact list public keys from the network
    /// - Failed to create event streams
    /// - Authentication with the signer fails
    ///
    /// # Examples
    ///
    /// ```rust,ignore
    /// use nostr_sdk::Keys;
    /// use whitenoise::accounts::Account;
    ///
    /// let keys = Keys::generate();
    /// let group_ids = vec!["abc123".to_string(), "def456".to_string()];
    ///
    /// let streams = nostr_manager.fetch_user_event_streams(keys, &account, group_ids).await?;
    /// // Process the streams separately...
    /// ```
    pub(crate) async fn fetch_user_event_streams(
        &self,
        signer: impl NostrSigner + 'static,
        pubkey: PublicKey,
        since: Timestamp,
        group_ids: Vec<String>,
<<<<<<< HEAD
    ) -> Result<()> {
        let (
            mut metadata_events,
            mut relay_events,
            mut contact_list_events,
            fetched_contact_list,
            mut giftwrap_events,
            mut group_messages,
        ) = self
            .with_signer(signer, || async {
                // Get whitenoise instance for database access
                let whitenoise = Whitenoise::get_instance()
                    .map_err(|e| NostrManagerError::EventProcessingError(e.to_string()))?;

                // Get user's relay information for contact list fetching
                let user_relays = match account.nip65_relays(whitenoise).await {
                    Ok(relays) => relays.into_iter().map(|r| r.url).collect::<Vec<_>>(),
                    Err(_) => {
                        // Fallback to default relays if user has no specific relays
                        vec![
                            RelayUrl::parse("wss://relay.damus.io").unwrap(),
                            RelayUrl::parse("wss://nos.lol").unwrap(),
                            RelayUrl::parse("wss://relay.nostr.band").unwrap(),
                        ]
                    }
                };

                // Fetch the account's contact list using our custom method
                let fetched_contact_list = self
                    .fetch_contact_list_events(account.pubkey, &user_relays)
                    .await;

                let mut contacts_and_self = match &fetched_contact_list {
                    Ok(Some(contact_list_event)) => Self::pubkeys_from_event(contact_list_event),
                    Ok(None) => {
                        tracing::debug!(
                            target: "whitenoise::nostr_manager::sync_all_user_data",
                            "No contact list found for account {}",
                            account.pubkey.to_hex()
                        );
                        Vec::new()
                    }
                    Err(e) => {
                        tracing::error!(
                            target: "whitenoise::nostr_manager::sync_all_user_data",
                            "Failed to fetch contact list for account {}: {}",
                            account.pubkey.to_hex(),
                            e
                        );
                        Vec::new()
                    }
                };
                contacts_and_self.push(account.pubkey);
=======
    ) -> Result<UserEventStreams> {
        let (metadata_events, relay_events, contact_list_events, giftwrap_events, group_messages) =
            self.with_signer(signer, || async {
                let mut contacts_and_self =
                    match self.client.get_contact_list_public_keys(self.timeout).await {
                        Ok(contacts) => contacts,
                        Err(e) => {
                            tracing::error!(
                                target: "whitenoise::nostr_manager::fetch_user_event_streams",
                                "Failed to get contact list public keys: {}",
                                e
                            );
                            return Err(NostrManagerError::Client(e));
                        }
                    };
                contacts_and_self.push(pubkey);
>>>>>>> 968ba777

                let metadata_filter = Filter::new()
                    .authors(contacts_and_self.clone())
                    .kinds(vec![Kind::Metadata])
                    .since(since);
                let relay_filter = Filter::new()
                    .authors(contacts_and_self.clone())
                    .kinds(vec![
                        Kind::RelayList,
                        Kind::InboxRelays,
                        Kind::MlsKeyPackageRelays,
                    ])
                    .since(since);
                let contact_list_filter = Filter::new()
                    .author(pubkey)
                    .kind(Kind::ContactList)
                    .since(since);
                let giftwrap_filter = Filter::new()
                    .kind(Kind::GiftWrap)
                    .pubkey(pubkey)
                    .since(since);
                let group_messages_filter = Filter::new()
                    .kind(Kind::MlsGroupMessage)
                    .custom_tags(SingleLetterTag::lowercase(Alphabet::H), group_ids)
                    .since(since);

                let timeout_duration = Duration::from_secs(10);

                let (
                    metadata_events,
                    relay_events,
                    contact_list_events,
                    giftwrap_events,
                    group_messages,
                ) = tokio::try_join!(
                    self.client.stream_events(metadata_filter, timeout_duration),
                    self.client.stream_events(relay_filter, timeout_duration),
                    self.client
                        .stream_events(contact_list_filter, timeout_duration),
                    self.client.stream_events(giftwrap_filter, timeout_duration),
                    self.client
                        .stream_events(group_messages_filter, timeout_duration)
                )?;
                Ok((
                    metadata_events,
                    relay_events,
                    contact_list_events,
                    fetched_contact_list,
                    giftwrap_events,
                    group_messages,
                ))
            })
            .await?;

<<<<<<< HEAD
        let whitenoise = Whitenoise::get_instance()
            .map_err(|e| NostrManagerError::EventProcessingError(e.to_string()))?;

        // Process the fetched contact list first (if it exists)
        // This ensures existing contact lists are processed during login even if no new events are streamed
        if let Ok(Some(contact_list_event)) = fetched_contact_list {
            tracing::debug!(
                target: "whitenoise::nostr_manager::sync_all_user_data",
                "Processing fetched contact list for account {}",
                account.pubkey.to_hex()
            );
            whitenoise
                .handle_contact_list(account, contact_list_event)
                .await
                .map_err(|e| NostrManagerError::EventProcessingError(e.to_string()))?;
        }

        while let Some(event) = metadata_events.next().await {
            whitenoise
                .handle_metadata(event)
                .await
                .map_err(|e| NostrManagerError::EventProcessingError(e.to_string()))?;
        }

        while let Some(event) = relay_events.next().await {
            whitenoise
                .handle_relay_list(event)
                .await
                .map_err(|e| NostrManagerError::EventProcessingError(e.to_string()))?;
        }

        while let Some(event) = contact_list_events.next().await {
            whitenoise
                .handle_contact_list(account, event)
                .await
                .map_err(|e| NostrManagerError::EventProcessingError(e.to_string()))?;
        }

        while let Some(event) = giftwrap_events.next().await {
            whitenoise
                .handle_giftwrap(account, event)
                .await
                .map_err(|e| NostrManagerError::EventProcessingError(e.to_string()))?;
        }

        while let Some(event) = group_messages.next().await {
            whitenoise
                .handle_mls_message(account, event)
                .await
                .map_err(|e| NostrManagerError::EventProcessingError(e.to_string()))?;
        }
        Ok(())
=======
        Ok(UserEventStreams {
            metadata_events: Box::pin(metadata_events),
            relay_events: Box::pin(relay_events),
            contact_list_events: Box::pin(contact_list_events),
            giftwrap_events: Box::pin(giftwrap_events),
            group_messages: Box::pin(group_messages),
        })
>>>>>>> 968ba777
    }
}<|MERGE_RESOLUTION|>--- conflicted
+++ resolved
@@ -68,8 +68,6 @@
     pub metadata_events: Pin<Box<dyn Stream<Item = Event> + Send>>,
     /// Stream of relay list events (kinds 10002, 10050, 10051)
     pub relay_events: Pin<Box<dyn Stream<Item = Event> + Send>>,
-    /// Stream of contact list events (kind 3) for the account
-    pub contact_list_events: Pin<Box<dyn Stream<Item = Event> + Send>>,
     /// Stream of gift wrap events (kind 1059) directed to the account
     pub giftwrap_events: Pin<Box<dyn Stream<Item = Event> + Send>>,
     /// Stream of group message events (kind 444) for specified groups
@@ -434,7 +432,6 @@
     /// # Data Types Fetched
     ///
     /// - **Metadata events** (kind 0): User profile information for the account and contacts
-    /// - **Contact list events** (kind 3): Account's contact/follow list
     /// - **Relay list events** (kinds 10002, 10050, 10051): NIP-65 relay lists, inbox relays, and MLS key package relays
     /// - **Gift wrap events** (kind 1059): Private messages directed to the account
     /// - **Group messages** (kind 444): MLS group messages for specified groups since last sync
@@ -473,80 +470,16 @@
         &self,
         signer: impl NostrSigner + 'static,
         pubkey: PublicKey,
+        contact_list_pubkeys: Vec<PublicKey>,
         since: Timestamp,
         group_ids: Vec<String>,
-<<<<<<< HEAD
-    ) -> Result<()> {
-        let (
-            mut metadata_events,
-            mut relay_events,
-            mut contact_list_events,
-            fetched_contact_list,
-            mut giftwrap_events,
-            mut group_messages,
-        ) = self
+    ) -> Result<UserEventStreams> {
+        let (metadata_events, relay_events, giftwrap_events, group_messages) =
+            self
             .with_signer(signer, || async {
-                // Get whitenoise instance for database access
-                let whitenoise = Whitenoise::get_instance()
-                    .map_err(|e| NostrManagerError::EventProcessingError(e.to_string()))?;
-
-                // Get user's relay information for contact list fetching
-                let user_relays = match account.nip65_relays(whitenoise).await {
-                    Ok(relays) => relays.into_iter().map(|r| r.url).collect::<Vec<_>>(),
-                    Err(_) => {
-                        // Fallback to default relays if user has no specific relays
-                        vec![
-                            RelayUrl::parse("wss://relay.damus.io").unwrap(),
-                            RelayUrl::parse("wss://nos.lol").unwrap(),
-                            RelayUrl::parse("wss://relay.nostr.band").unwrap(),
-                        ]
-                    }
-                };
-
-                // Fetch the account's contact list using our custom method
-                let fetched_contact_list = self
-                    .fetch_contact_list_events(account.pubkey, &user_relays)
-                    .await;
-
-                let mut contacts_and_self = match &fetched_contact_list {
-                    Ok(Some(contact_list_event)) => Self::pubkeys_from_event(contact_list_event),
-                    Ok(None) => {
-                        tracing::debug!(
-                            target: "whitenoise::nostr_manager::sync_all_user_data",
-                            "No contact list found for account {}",
-                            account.pubkey.to_hex()
-                        );
-                        Vec::new()
-                    }
-                    Err(e) => {
-                        tracing::error!(
-                            target: "whitenoise::nostr_manager::sync_all_user_data",
-                            "Failed to fetch contact list for account {}: {}",
-                            account.pubkey.to_hex(),
-                            e
-                        );
-                        Vec::new()
-                    }
-                };
-                contacts_and_self.push(account.pubkey);
-=======
-    ) -> Result<UserEventStreams> {
-        let (metadata_events, relay_events, contact_list_events, giftwrap_events, group_messages) =
-            self.with_signer(signer, || async {
-                let mut contacts_and_self =
-                    match self.client.get_contact_list_public_keys(self.timeout).await {
-                        Ok(contacts) => contacts,
-                        Err(e) => {
-                            tracing::error!(
-                                target: "whitenoise::nostr_manager::fetch_user_event_streams",
-                                "Failed to get contact list public keys: {}",
-                                e
-                            );
-                            return Err(NostrManagerError::Client(e));
-                        }
-                    };
+
+                let mut contacts_and_self = contact_list_pubkeys;
                 contacts_and_self.push(pubkey);
->>>>>>> 968ba777
 
                 let metadata_filter = Filter::new()
                     .authors(contacts_and_self.clone())
@@ -560,10 +493,6 @@
                         Kind::MlsKeyPackageRelays,
                     ])
                     .since(since);
-                let contact_list_filter = Filter::new()
-                    .author(pubkey)
-                    .kind(Kind::ContactList)
-                    .since(since);
                 let giftwrap_filter = Filter::new()
                     .kind(Kind::GiftWrap)
                     .pubkey(pubkey)
@@ -578,14 +507,11 @@
                 let (
                     metadata_events,
                     relay_events,
-                    contact_list_events,
                     giftwrap_events,
                     group_messages,
                 ) = tokio::try_join!(
                     self.client.stream_events(metadata_filter, timeout_duration),
                     self.client.stream_events(relay_filter, timeout_duration),
-                    self.client
-                        .stream_events(contact_list_filter, timeout_duration),
                     self.client.stream_events(giftwrap_filter, timeout_duration),
                     self.client
                         .stream_events(group_messages_filter, timeout_duration)
@@ -593,75 +519,17 @@
                 Ok((
                     metadata_events,
                     relay_events,
-                    contact_list_events,
-                    fetched_contact_list,
                     giftwrap_events,
                     group_messages,
                 ))
             })
             .await?;
 
-<<<<<<< HEAD
-        let whitenoise = Whitenoise::get_instance()
-            .map_err(|e| NostrManagerError::EventProcessingError(e.to_string()))?;
-
-        // Process the fetched contact list first (if it exists)
-        // This ensures existing contact lists are processed during login even if no new events are streamed
-        if let Ok(Some(contact_list_event)) = fetched_contact_list {
-            tracing::debug!(
-                target: "whitenoise::nostr_manager::sync_all_user_data",
-                "Processing fetched contact list for account {}",
-                account.pubkey.to_hex()
-            );
-            whitenoise
-                .handle_contact_list(account, contact_list_event)
-                .await
-                .map_err(|e| NostrManagerError::EventProcessingError(e.to_string()))?;
-        }
-
-        while let Some(event) = metadata_events.next().await {
-            whitenoise
-                .handle_metadata(event)
-                .await
-                .map_err(|e| NostrManagerError::EventProcessingError(e.to_string()))?;
-        }
-
-        while let Some(event) = relay_events.next().await {
-            whitenoise
-                .handle_relay_list(event)
-                .await
-                .map_err(|e| NostrManagerError::EventProcessingError(e.to_string()))?;
-        }
-
-        while let Some(event) = contact_list_events.next().await {
-            whitenoise
-                .handle_contact_list(account, event)
-                .await
-                .map_err(|e| NostrManagerError::EventProcessingError(e.to_string()))?;
-        }
-
-        while let Some(event) = giftwrap_events.next().await {
-            whitenoise
-                .handle_giftwrap(account, event)
-                .await
-                .map_err(|e| NostrManagerError::EventProcessingError(e.to_string()))?;
-        }
-
-        while let Some(event) = group_messages.next().await {
-            whitenoise
-                .handle_mls_message(account, event)
-                .await
-                .map_err(|e| NostrManagerError::EventProcessingError(e.to_string()))?;
-        }
-        Ok(())
-=======
         Ok(UserEventStreams {
             metadata_events: Box::pin(metadata_events),
             relay_events: Box::pin(relay_events),
-            contact_list_events: Box::pin(contact_list_events),
             giftwrap_events: Box::pin(giftwrap_events),
             group_messages: Box::pin(group_messages),
         })
->>>>>>> 968ba777
     }
 }