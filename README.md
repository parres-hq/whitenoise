# White Noise

A secure, private, and decentralized chat app built on Nostr, using the MLS protocol under the hood.

## Overview

White Noise aims to be the most secure private chat app on Nostr, with a focus on privacy and security. Under the hood, it uses the [Messaging Layer Security](https://www.rfc-editor.org/rfc/rfc9420.html) (MLS) protocol to manage group communications in a highly secure way. Nostr is used as the transport protocol and as the framework for the ongoing conversation in each chat.

## Status

![CI](https://github.com/parres-hq/whitenoise/actions/workflows/ci.yml/badge.svg?event=push)

![Linux Build](https://github.com/parres-hq/whitenoise/actions/workflows/build_linux.yml/badge.svg?event=push) ![Android Build](https://github.com/parres-hq/whitenoise/actions/workflows/build_android.yml/badge.svg?event=push)

![MacOS Build](https://github.com/parres-hq/whitenoise/actions/workflows/build_macos.yml/badge.svg?event=push) ![iOS Build](https://github.com/parres-hq/whitenoise/actions/workflows/build_ios.yml/badge.svg?event=push)

![Release](https://github.com/parres-hq/whitenoise/actions/workflows/release.yml/badge.svg?event=push)

## The Spec

White Noise is an implementation of the [NIP-EE](https://github.com/nostr-protocol/nips/pull/1427) spec.

## Releases

For the easist, quickest way to get started using White Noise, check out [the releases page](https://github.com/parres-hq/whitenoise/releases).

## Building White Noise Yourself

Want to build the code yourself? Here's how...

1. Clone the repo: `git clone https://github.com/parres-hq/whitenoise.git` and `cd whitenoise`.
1. Run `bun install` to install the front-end dependencies.

### MacOS

- On MacOS, running `bun tauri build` will create both a `.app` bundle and a `.dmg` installer. Install the `.dmg` in the same way you would install any other MacOS application.
- To update the app, run `git pull` and `bun tauri build` again. The app very much alpha so expect that updates will break your groups and chats. If you end up in an unrecoverable state, you can try deleting the `~/Library/Application Support/org.parres.whitenoise` directory and running the app again. When you delete that directory, you're deleting all the MLS group state so you'll need to re-create or re-join the groups you had before and your previous history will be lost.

### Linux

- To provide a stable and reproducible build environment for Linux, the provided Dockerfile can be used:

```sh
docker build -t tauri-app -f Dockerfile.linux_build .
docker run --rm -v $(pwd):/app tauri-app
```

The resulting build artifacts (`.deb`, `.rpm` and `.AppImage` packages) will be created in the `src-tauri/target/release/bundle` directory.

### Windows

- I haven't tried the app on Windows yet. Let me know how it goes!

### Android

- To build the app on Android, it's easiest to run `bun tauri android build --apk --split-per-abi`. This will generate a number of APKs, one for each architecture. You can then install the one that matches your phone.

### iOS

- Right now, you can't build for iOS.

## Contributing

<<<<<<< HEAD
White Noise is built with [Tauri](https://tauri.app/) & [SvelteKit](https://kit.svelte.dev/). To get started contributing you'll need to have the [Rust](https://www.rust-lang.org/tools/install) toolchain installed and the [Bun](https://bun.sh/docs/installation) JavaScript package manager.

The easiest way to run all the local development services is to use Docker and run `docker compose up`. This will start two local relays (nostr-rs-relay and strfry) and a blossom server. The app is configured to only publish events to these relays in development to simplify development & debugging.

1. Clone the repo: `git clone https://github.com/erskingardner/whitenoise.git` and `cd whitenoise`.
1. Run `bun install` to install the front-end dependencies.
1. Run `docker compose up` in one terminal.
1. Run `bun tauri dev` to start the app in another terminal. If you want to see more comprehensive logging, run `RUST_LOG=debug bun tauri dev`.
=======
White Noise is built with [Tauri](https://tauri.app/) & [SvelteKit](https://kit.svelte.dev/). To get started contributing you'll need to have the [Rust](https://www.rust-lang.org/tools/install) toolchain installed, the [Bun](https://bun.sh/docs/installation) JavaScript package manager, and [Docker](https://www.docker.com).
>>>>>>> 984c11fc

1. Clone the repo: `git clone https://github.com/parres-hq/whitenoise.git` and `cd whitenoise`.
1. Run `bun install` to install the front-end dependencies.
1. In one terminal start the development services (two Nostr relays; nostr-rs-relay and strfry and a blossom server) by running `docker compose up`.
1. In another terminal, run `bun tauri dev` to start the app. If you want to see more comprehensive logging, run `RUST_LOG=debug bun tauri dev`.

You'll have hot reloading and any changes to the rust code will trigger an automatic rebuild of your app.

### Formatting, Linting, and Tests

Before submitting PRs, please run the commad to check formatting and linting and run all tests:

```sh
bun run check-all
```

## License

White Noise is free and open source software, released under the Gnu AGPL v3 license. See the [LICENSE](LICENSE) file for details.<|MERGE_RESOLUTION|>--- conflicted
+++ resolved
@@ -61,18 +61,7 @@
 
 ## Contributing
 
-<<<<<<< HEAD
-White Noise is built with [Tauri](https://tauri.app/) & [SvelteKit](https://kit.svelte.dev/). To get started contributing you'll need to have the [Rust](https://www.rust-lang.org/tools/install) toolchain installed and the [Bun](https://bun.sh/docs/installation) JavaScript package manager.
-
-The easiest way to run all the local development services is to use Docker and run `docker compose up`. This will start two local relays (nostr-rs-relay and strfry) and a blossom server. The app is configured to only publish events to these relays in development to simplify development & debugging.
-
-1. Clone the repo: `git clone https://github.com/erskingardner/whitenoise.git` and `cd whitenoise`.
-1. Run `bun install` to install the front-end dependencies.
-1. Run `docker compose up` in one terminal.
-1. Run `bun tauri dev` to start the app in another terminal. If you want to see more comprehensive logging, run `RUST_LOG=debug bun tauri dev`.
-=======
 White Noise is built with [Tauri](https://tauri.app/) & [SvelteKit](https://kit.svelte.dev/). To get started contributing you'll need to have the [Rust](https://www.rust-lang.org/tools/install) toolchain installed, the [Bun](https://bun.sh/docs/installation) JavaScript package manager, and [Docker](https://www.docker.com).
->>>>>>> 984c11fc
 
 1. Clone the repo: `git clone https://github.com/parres-hq/whitenoise.git` and `cd whitenoise`.
 1. Run `bun install` to install the front-end dependencies.
