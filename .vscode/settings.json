--- conflicted
+++ resolved
@@ -3,18 +3,10 @@
         "editor.defaultFormatter": "rust-lang.rust-analyzer"
     },
     "rust-analyzer.cargo.features": "all",
-<<<<<<< HEAD
-    "search.exclude": {
-        "**/Cargo.lock": true,
-        "**/target": true,
-        "**/.git": true
-    }
-=======
     "search.useIgnoreFiles": true,
     "search.exclude": {
     "**/Cargo.lock": true,
     "**/target": true,
     "**/.git": true
   }
->>>>>>> 9a91245a
 }